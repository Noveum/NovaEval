# Created by https://www.toptal.com/developers/gitignore/api/python
# Edit at https://www.toptal.com/developers/gitignore?templates=python

### Python ###
# Byte-compiled / optimized / DLL files
__pycache__/
*.py[cod]
*$py.class

# C extensions
*.so

# Distribution / packaging
.Python
build/
develop-eggs/
dist/
downloads/
eggs/
.eggs/
lib/
lib64/
parts/
sdist/
var/
wheels/
share/python-wheels/
*.egg-info/
.installed.cfg
*.egg
MANIFEST

# PyInstaller
#  Usually these files are written by a python script from a template
#  before PyInstaller builds the exe, so as to inject date/other infos into it.
*.manifest
*.spec

# Installer logs
pip-log.txt
pip-delete-this-directory.txt

# Unit test / coverage reports
htmlcov/
.tox/
.nox/
.coverage
.coverage.*
.cache
nosetests.xml
coverage.xml
*.cover
*.py,cover
.hypothesis/
.pytest_cache/
cover/

# Translations
*.mo
*.pot

# Django stuff:
*.log
local_settings.py
db.sqlite3
db.sqlite3-journal

# Flask stuff:
instance/
.webassets-cache

# Scrapy stuff:
.scrapy

# Sphinx documentation
docs/_build/

# PyBuilder
.pybuilder/
target/

# Jupyter Notebook
.ipynb_checkpoints

# IPython
profile_default/
ipython_config.py

# pyenv
#   For a library or package, you might want to ignore these files since the code is
#   intended to run in multiple environments; otherwise, check them in:
# .python-version

# pipenv
#   According to pypa/pipenv#598, it is recommended to include Pipfile.lock in version control.
#   However, in case of collaboration, if having platform-specific dependencies or dependencies
#   having no cross-platform support, pipenv may install dependencies that don't work, or not
#   install all needed dependencies.
#Pipfile.lock

# poetry
#   Similar to Pipfile.lock, it is generally recommended to include poetry.lock in version control.
#   This is especially recommended for binary packages to ensure reproducibility, and is more
#   commonly ignored for libraries.
#   https://python-poetry.org/docs/basic-usage/#commit-your-poetrylock-file-to-version-control
#poetry.lock

# pdm
#   Similar to Pipfile.lock, it is generally recommended to include pdm.lock in version control.
#pdm.lock
#   pdm stores project-wide configurations in .pdm.toml, but it is recommended to not include it
#   in version control.
#   https://pdm.fming.dev/#use-with-ide
.pdm.toml

# PEP 582; used by e.g. github.com/David-OConnor/pyflow and github.com/pdm-project/pdm
__pypackages__/

# Celery stuff
celerybeat-schedule
celerybeat.pid

# SageMath parsed files
*.sage.py

# Environments
.env
.venv
env/
venv/
ENV/
env.bak/
venv.bak/

# Spyder project settings
.spyderproject
.spyproject

# Rope project settings
.ropeproject

# mkdocs documentation
/site

# mypy
.mypy_cache/
.dmypy.json
dmypy.json

# Pyre type checker
.pyre/

# pytype static type analyzer
.pytype/

# Cython debug symbols
cython_debug/

# PyCharm
#  JetBrains specific template is maintained in a separate JetBrains.gitignore that can
#  be found at https://github.com/github/gitignore/blob/main/Global/JetBrains.gitignore
#  and can be added to the global gitignore or merged into this file.  For a more nuclear
#  option (not recommended) you can uncomment the following to ignore the entire idea folder.
#.idea/

### Python Patch ###
# Poetry local configuration file - https://python-poetry.org/docs/configuration/#local-configuration
poetry.toml

# ruff
.ruff_cache/

# LSP config files
pyrightconfig.json

# End of https://www.toptal.com/developers/gitignore/api/python

results/
Gemfile.lock
_site/
.DS_Store
<<<<<<< HEAD
.kiro/
=======
junit.xml
>>>>>>> 7766dba9
<|MERGE_RESOLUTION|>--- conflicted
+++ resolved
@@ -179,8 +179,5 @@
 Gemfile.lock
 _site/
 .DS_Store
-<<<<<<< HEAD
 .kiro/
-=======
 junit.xml
->>>>>>> 7766dba9
